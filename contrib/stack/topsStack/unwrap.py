#!/usr/bin/env python3

#~~~~~~~~~~~~~~~~~~~~~~~~~~~~~~~~~~~~~~~~~~~~~~~~~~~~~~~~~~~~~~~~~~~~~~~~~~~~~~~
# Copyright 2013 California Institute of Technology. ALL RIGHTS RESERVED.
# 
# Licensed under the Apache License, Version 2.0 (the "License");
# you may not use this file except in compliance with the License.
# You may obtain a copy of the License at
# 
# http://www.apache.org/licenses/LICENSE-2.0
# 
# Unless required by applicable law or agreed to in writing, software
# distributed under the License is distributed on an "AS IS" BASIS,
# WITHOUT WARRANTIES OR CONDITIONS OF ANY KIND, either express or implied.
# See the License for the specific language governing permissions and
# limitations under the License.
# 
# United States Government Sponsorship acknowledged. This software is subject to
# U.S. export control laws and regulations and has been classified as 'EAR99 NLR'
# (No [Export] License Required except when exporting to an embargoed country,
# end user, or in support of a prohibited end use). By downloading this software,
# the user agrees to comply with all applicable U.S. export laws and regulations.
# The user has the responsibility to obtain export licenses, or other export
# authority as may be required before exporting this software to any 'EAR99'
# embargoed foreign country or citizen of those countries.
#
# Author: Piyush Agram
#~~~~~~~~~~~~~~~~~~~~~~~~~~~~~~~~~~~~~~~~~~~~~~~~~~~~~~~~~~~~~~~~~~~~~~~~~~~~~~~



# giangi: taken Piyush code for snaphu and adapted
import isce
import sys
import isceobj
from contrib.Snaphu.Snaphu import Snaphu
from isceobj.Constants import SPEED_OF_LIGHT
import argparse
import os
import pickle
import gdal
import numpy as np
#import shelve
import s1a_isce_utils as ut
from isceobj.Util.ImageUtil import ImageLib as IML

def createParser():
    '''
    Create command line parser.
    '''

    parser = argparse.ArgumentParser(description='Unwrap interferogram using snaphu')
    parser.add_argument('-i', '--ifg', dest='intfile', type=str, required=True,
            help='Input interferogram')
    parser.add_argument('-u', '--unw', dest='unwfile', type=str, default=None,
            help='Output unwrapped file')
    parser.add_argument('-c', '--coh', dest='cohfile', type=str,
            help='Coherence file')
    parser.add_argument('--nomcf', action='store_true', default=False,
            help='Run full snaphu and not in MCF mode')

    parser.add_argument('-a','--alks', dest='azlooks', type=int, default=1,
            help='Number of azimuth looks')
    parser.add_argument('-r', '--rlks', dest='rglooks', type=int, default=1,
            help='Number of range looks')

    parser.add_argument('-d', '--defomax', dest='defomax', type=float, default=2.0,
            help='Max cycles of deformation')
    parser.add_argument('-s', '--master', dest='master', type=str, default='master',
            help='Master directory')
    
    parser.add_argument('-m', '--method', dest='method', type=str, default='icu',
            help='unwrapping method')

    parser.add_argument('--rmfilter', action='store_true', default=False,
            help='remove the effect of filtering from final unwrapped interferograms')

    return parser


def cmdLineParse(iargs=None):
    '''
    Command line parser.
    '''

    parser = createParser()
    return parser.parse_args(args = iargs)


def extractInfo(xmlName, inps):
    '''
    Extract required information from pickle file.
    '''
    from isceobj.Planet.Planet import Planet
    from isceobj.Util.geo.ellipsoid import Ellipsoid

   # with open(pckfile, 'rb') as f:
   #    frame = pickle.load(f)

    #with shelve.open(pckfile,flag='r') as db:
    #    frame = db['swath']

    frame = ut.loadProduct(xmlName)

    burst = frame.bursts[0]
    planet = Planet(pname='Earth')
    elp = Ellipsoid(planet.ellipsoid.a, planet.ellipsoid.e2, 'WGS84')

    data = {}
    data['wavelength'] = burst.radarWavelength

    tstart = frame.bursts[0].sensingStart
    tend   = frame.bursts[-1].sensingStop
    #tmid = tstart + 0.5*(tend - tstart)
    tmid = tstart


    orbit = burst.orbit
    peg = orbit.interpolateOrbit(tmid, method='hermite')

    refElp = Planet(pname='Earth').ellipsoid
    llh = refElp.xyz_to_llh(peg.getPosition())
    hdg = orbit.getENUHeading(tmid)
    refElp.setSCH(llh[0], llh[1], hdg)

    earthRadius = refElp.pegRadCur

    altitude   = llh[2]


    #sv = burst.orbit.interpolateOrbit(tmid, method='hermite')
    #pos = sv.getPosition()
    #llh = elp.ECEF(pos[0], pos[1], pos[2]).llh()

    data['altitude'] = altitude  #llh.hgt

    #hdg = burst.orbit.getHeading()
    data['earthRadius'] = earthRadius  #elp.local_radius_of_curvature(llh.lat, hdg)
    
    #azspacing  = burst.azimuthTimeInterval * sv.getScalarVelocity()
    #azres = 20.0 

    #corrfile  = os.path.join(self._insar.mergedDirname, self._insar.coherenceFilename)
    rangeLooks = inps.rglooks
    azimuthLooks = inps.azlooks
    azfact = 0.8
    rngfact = 0.8

    corrLooks = rangeLooks * azimuthLooks/(azfact*rngfact)

    data['corrlooks'] = corrLooks  #inps.rglooks * inps.azlooks * azspacing / azres
    data['rglooks'] = inps.rglooks
    data['azlooks'] = inps.azlooks

    return data

def runUnwrap(infile, outfile, corfile, config, costMode = None,initMethod = None, defomax = None, initOnly = None):

    if costMode is None:
        costMode   = 'DEFO'
    
    if initMethod is None:
        initMethod = 'MST'
    
    if  defomax is None:
        defomax = 4.0
    
    if initOnly is None:
        initOnly = False
    
    wrapName = infile
    unwrapName = outfile

    img = isceobj.createImage()
    img.load(infile + '.xml')


    wavelength = config['wavelength']
    width      = img.getWidth()
    length     = img.getLength()
    earthRadius = config['earthRadius'] 
    altitude   = config['altitude']
    rangeLooks = config['rglooks']
    azimuthLooks = config['azlooks']
    corrLooks = config['corrlooks']
    maxComponents = 20

    snp = Snaphu()
    snp.setInitOnly(initOnly)
    snp.setInput(wrapName)
    snp.setOutput(unwrapName)
    snp.setWidth(width)
    snp.setCostMode(costMode)
    snp.setEarthRadius(earthRadius)
    snp.setWavelength(wavelength)
    snp.setAltitude(altitude)
    snp.setCorrfile(corfile)
    snp.setInitMethod(initMethod)
    snp.setCorrLooks(corrLooks)
    snp.setMaxComponents(maxComponents)
    snp.setDefoMaxCycles(defomax)
    snp.setRangeLooks(rangeLooks)
    snp.setAzimuthLooks(azimuthLooks)
    snp.setCorFileFormat('FLOAT_DATA')
    snp.prepare()
    snp.unwrap()

    ######Render XML
    outImage = isceobj.Image.createUnwImage()
    outImage.setFilename(unwrapName)
    outImage.setWidth(width)
    outImage.setLength(length)
    outImage.setAccessMode('read')
   # outImage.createImage()
    outImage.renderHdr()
    outImage.renderVRT()
    #outImage.finalizeImage()

    #####Check if connected components was created
    if snp.dumpConnectedComponents:
        connImage = isceobj.Image.createImage()
        connImage.setFilename(unwrapName+'.conncomp')
        #At least one can query for the name used
        connImage.setWidth(width)
        connImage.setLength(length)
        connImage.setAccessMode('read')
        connImage.setDataType('BYTE')
    #    connImage.createImage()
        connImage.renderHdr()
        connImage.renderVRT()
     #   connImage.finalizeImage()

    return


def runUnwrapMcf(infile, outfile, corfile, config, defomax=2):
    runUnwrap(infile, outfile, corfile, config, costMode = 'SMOOTH',initMethod = 'MCF', defomax = defomax, initOnly = True)
    return


def runUnwrapIcu(infile, outfile):
    from mroipac.icu.Icu import Icu
    #Setup images
    #ampImage
   # ampImage = obj.insar.resampAmpImage.copy(access_mode='read')
   # width = self.ampImage.getWidth()

    img = isceobj.createImage()
    img.load(infile + '.xml')


    width      = img.getWidth()

    #intImage
    intImage = isceobj.createIntImage()
    intImage.initImage(infile, 'read', width)
    intImage.createImage()
   

    #unwImage
    unwImage = isceobj.Image.createImage()
    unwImage.setFilename(outfile)
    unwImage.setWidth(width)
    unwImage.imageType = 'unw'
    unwImage.bands = 2
    unwImage.scheme = 'BIL'
    unwImage.dataType = 'FLOAT'
    unwImage.setAccessMode('write')
    unwImage.createImage()
    
    #unwrap with icu
    icuObj = Icu()
    icuObj.filteringFlag = False      
    icuObj.useAmplitudeFlag = False
    icuObj.singlePatch = True
    icuObj.initCorrThreshold = 0.1
    icuObj.icu(intImage=intImage, unwImage = unwImage)

    #ampImage.finalizeImage()
    #intImage.finalizeImage()
    #unwImage.finalizeImage()
    unwImage.renderHdr()


def remove_filter(intfile, filtfile, unwfile):

    outunw = os.path.abspath(unwfile).split('filt_')
    outunw = outunw[0] + outunw[1]

    ds_unw = gdal.Open(unwfile + ".vrt", gdal.GA_ReadOnly)
    width = ds_unw.RasterXSize
    length = ds_unw.RasterYSize

    unw_phase = np.memmap(unwfile, dtype='f', mode='r', shape=(2, length, width))
    filt_phase = np.memmap(filtfile, dtype='f', mode='r', shape=(length, width))
    int_phase = np.memmap(intfile, dtype='f', mode='r', shape=(length, width))

    outfile = np.memmap(outunw, dtype='f', mode='w+', shape=(2, length, width))

    for line in range(length):
        integer_jumps = unw_phase[1, line, :] - np.angle(filt_phase[line, :])
        outfile[1, line, :] = integer_jumps + np.angle(int_phase[line, :])
        outfile[0, line, :] = unw_phase[0, line, :]
    
    unwImage = isceobj.Image.createImage()
    unwImage.setFilename(outunw)
    unwImage.setWidth(width)
    unwImage.setLength(length)
    unwImage.imageType = 'unw'
    unwImage.bands = 2
    unwImage.scheme = 'BIL'
    unwImage.dataType = 'FLOAT'
    unwImage.setAccessMode('read')
    unwImage.renderHdr()

    return

def main(iargs=None):
    '''
    The main driver.
    '''

    inps = cmdLineParse(iargs)
    print ('unwrapping method : ' , inps.method)
<<<<<<< HEAD

=======
    
>>>>>>> e1729de5
    if inps.method == 'snaphu':
       if inps.nomcf: 
           fncall =  runUnwrap
       else:
           fncall = runUnwrapMcf
       swathList = ut.getSwathList(inps.master) 
       #metadata = extractInfo(inps.master+'.xml', inps)
       xmlFile = os.path.join(inps.master , 'IW{0}.xml'.format(swathList[0]))
       metadata = extractInfo(xmlFile, inps)
       fncall(inps.intfile, inps.unwfile, inps.cohfile, metadata, defomax=inps.defomax)

    elif inps.method == 'icu':
       runUnwrapIcu(inps.intfile, inps.unwfile)
<<<<<<< HEAD
=======
    
>>>>>>> e1729de5

    if inps.rmfilter:
        filtfile = os.path.abspath(inps.intfile)
        intfile = filtfile.split('filt_')
        intfile = intfile[0] + intfile[1]

        remove_filter(intfile, filtfile, inps.unwfile)


if __name__ == '__main__':

    main()<|MERGE_RESOLUTION|>--- conflicted
+++ resolved
@@ -322,11 +322,7 @@
 
     inps = cmdLineParse(iargs)
     print ('unwrapping method : ' , inps.method)
-<<<<<<< HEAD
-
-=======
-    
->>>>>>> e1729de5
+    
     if inps.method == 'snaphu':
        if inps.nomcf: 
            fncall =  runUnwrap
@@ -340,10 +336,6 @@
 
     elif inps.method == 'icu':
        runUnwrapIcu(inps.intfile, inps.unwfile)
-<<<<<<< HEAD
-=======
-    
->>>>>>> e1729de5
 
     if inps.rmfilter:
         filtfile = os.path.abspath(inps.intfile)
